#!/usr/bin/env python3
# -*- coding: utf-8 -*-

"""
Sistema de captura amostral de tweets de candidatos
Copyright (C) 2022  Henrique S. Xavier
Contact: hsxavier@gmail.com

This program is free software: you can redistribute it and/or modify
it under the terms of the GNU General Public License as published by
the Free Software Foundation, either version 3 of the License, or
(at your option) any later version.

This program is distributed in the hope that it will be useful,
but WITHOUT ANY WARRANTY; without even the implied warranty of
MERCHANTABILITY or FITNESS FOR A PARTICULAR PURPOSE.  See the
GNU General Public License for more details.

You should have received a copy of the GNU General Public License
along with this program.  If not, see <https://www.gnu.org/licenses/>.
"""

import pandas as pd
import numpy as np
import datetime as dt
import os
import time
import json
import traceback
from pathlib import Path

import xavy.twitter as tw


def extract_twitter_username(series, lower=True):
    """
    Given a Series that contains the URL 
    or the username of twitter accounts,
    extract the username.
    
    If `lower` is True, return lower case
    username (Twitter usernames are not 
    case-sensitive).
    
    Returns a series with same index as 
    the input. NaN is returned when no
    unsername is found.
    """
    
    username =  series.str.extract('(?:[Tt]wit+er\.com(?:\.br)?/@?|@)(\w+)')[0]
    if lower is True:
        username = username.str.lower()
    
    return username


def request_twitter_user_info(df, username_col='twitter_username', cand_id_col='SQ_CANDIDATO', requests_per_window=900):
    """
    Collect twitter user info using Twitter
    API v.1.1.
    
    Parameters
    ----------
    df : DataFrame
        Table containing the twitter username 
        and a candidate identifier (e.g. 
        'SQ_CANDIDATO').
    username_col : str
        Name of the column containing the 
        twitter usernames.
    cand_id_col : str
        Column identifying the candidate.
    requests_per_window : int
        Maximum number of requests allowed
        by the API in a 15-minute window.
    
    Returns
    -------
    response_df : DataFrame
        DataFrame with all the information
        provided by the API, for each 
        username found, along with the 
        associated candidate ID.
    """
    
    # Look for twitter IDs with API:
    w_username = df[username_col].dropna().drop_duplicates()
    response = tw.lookup(w_username, requests_per_window=requests_per_window)
    
    # Build DataFrame with responses:
    response_df = pd.DataFrame(response['data'])
    # Join SQ_CANDIDATO to twitter data:
    response_df['lower_name'] = response_df['username'].str.lower()
    cand_ids = df.set_index(username_col)[cand_id_col].astype(str)
    response_df = response_df.join(cand_ids, on='lower_name')
    
    # Expand dict Series (nested data):
    for col in response_df.columns:
        if type(response_df[col].iloc[0]) is dict:
            nested_df = pd.DataFrame(list(response_df[col]), index=response_df.index)
            response_df = response_df.join(nested_df)
            response_df.drop(col, axis=1, inplace=True)
    
    return response_df


def append_mentions_page(mentions, url, parameters):
    """
    Update `mentions` and `parameters` in place
    by appending twitter API /2/users/:id/mentions
    responses and getting next page token.
    
    Parameters
    ----------
    mentions : dict
        Concatenated data from multiple API
        calls.
    url : str
        Twitter API URL 
        ('https://api.twitter.com/2/users/:id/mentions')
    parameters : dict
        API call parameters, which may include a 
        'pagination_token' key. The latter is 
        updated in place if there is a 'next_page' 
        in the API response.
    
    Returns
    -------
    appended_mentions : dict
        Dict containing the data from `mentions`, 
        appended by the data from the API call.
    is_new_page : bool
        True if there is another page after
        the current one, and False otherwise.
    """
    
    extra = tw.request_twitter_api(url, parameters)
    mentions = tw.concat_json_pages(mentions, extra)
    if 'next_token' in extra['meta']:
        parameters.update({'pagination_token': extra['meta']['next_token']})
        return mentions, True
    
    return mentions, False


def mentions_to_df(mentions, user_id):
    """
    Parse JSON structure containing twitter 
    mentions to a user into a DataFrame.

    Parameters
    ----------
    mentions : dict
        Twitter API response to 
        /2/users/:id/mentions endpoint.
    user_id : str ir int
        Twitter ID of the mentioned user.
    
    Returns
    -------
    mentions_df : DataFrame
        Data from the API parsed into a 
        DataFrame, with some extra columns.
    """
    
    # Cria DataFrame de tweets mencionando usuário:
    mentions_df = pd.DataFrame(mentions['data'])
    n_mentions  = len(mentions_df)
    
    # Adiciona coluna 'in reply...' se não existir (acho que isso acontece quando nenhuma das menções é reply):
    if 'in_reply_to_user_id' not in mentions_df.columns:
        mentions_df['in_reply_to_user_id'] = np.NaN
    
    # Junta informações sobre o autor da menção:
    participants_df = pd.DataFrame(mentions['includes']['users'])[['id', 'name', 'username']].drop_duplicates()
    author_fields = {'name':'author_name', 'username':'author_username'}
    mentions_df = mentions_df.join(participants_df.rename(author_fields, axis=1).set_index('id'), on='author_id')
    assert(len(mentions_df) == n_mentions), 'Author info join increased number of mentions. This is wrong.'
    
    # Adiciona link p/ o tweet:
    mentions_df['tweet_url'] = 'https://www.twitter.com/' + mentions_df['author_username'] + '/status/' + mentions_df['id'].astype(str)
    
    # Parseia data (se existir):
    if 'created_at' in mentions_df.columns:
        mentions_df['created_at'] = pd.to_datetime(mentions_df['created_at'])
    
    # Conta número de usuários mencionados:
    if 'entities' in mentions_df.columns:
        mentions_df['n_mentions'] = mentions_df['entities'].apply(lambda s: len(s['mentions']))
    
    # Identifica reply direto:
    mentions_df['direct_reply'] = (mentions_df['in_reply_to_user_id'] == str(user_id)).astype(int)
    
    # Info da captura:
    
    
    return mentions_df


def parse_utc_time(time_in, time_fmt='%Y-%m-%dT%H:%M:%S', bsb2utc=True):
    """
    Parse a (possibly) local time into UTC time.
    
    Parameters
    ----------
    time_in : str or datetime
        Time to parse to UTC datetime.
    time_fmt : str
        If `time_in` is str, this is used to parse it to datetime.
    bsb2utc : bool
        Whether to assume `time_in` is Brasilia local time and 
        convert it to UTC.
        
    Returns
    -------
    time_utc : datetime
        Time in UTC (assuming `time_in` is UTC and `bsb2utc` is
        False; or `time_in` is UTC-3 and `bsb2utc` is True).
    """
    # Parse str to datetime:
    if type(time_in) is str:
        time_dt = dt.datetime.strptime(time_in, time_fmt)
    else:
        time_dt = time_in
        
    # Convert Brazilia (UTC-3) to UTC:
    if bsb2utc is True:
        time_dt = time_dt + dt.timedelta(hours=3)
    
    return time_dt


def get_mentions_in_period(user_id, start_time, end_time, max_pages=20, max_results=100, requests_per_window=450, verbose=True, bsb_time=True):
    """
    Get mentions to specified user within a period of time.
    
    Parameters
    ----------
    user_id : int
        Twitter user ID to check mentions for.
    start_time : str or datetime
        Beginning of the period in which to look for mentions. 
        If str, must be in the format ''%Y-%m-%dT%H:%M:%S'.
    end_time : str or datetime
        End of the period in which to look for mentions. 
        If str, must be in the format ''%Y-%m-%dT%H:%M:%S'.
    max_pages : int
        Maximum number of pages to go through when a paginated
        result is returned. Note that the API only checks and 
        returns the 800 most recent tweets.
    max_results : int
        Maximum number of results to return in each API call, 
        that is, in each page.
    requests_per_window : int
        Maximum number of calls in a 15-minute window allowed 
        by the API. Each call for a page is delayed by the 
        appropriate amount of time to avoid reaching this 
        limit.
    verbose : bool
        Whether to print page numbers as going through the
        pagination.
    bsb_time : bool
        Whether `start_time` and `end_time` are given at 
        Brasilia local time (UTC-3).
    
    Returns
    -------
    mentions : dict
        The API response, containing the tweets mentioning the 
        user `user_id`, after concatenating the pages.
    """
    
    # Hard-coded:
    url_template = 'https://api.twitter.com/2/users/{}/mentions'
    params = {'tweet.fields': ['created_at'], 'expansions':['author_id', 'in_reply_to_user_id', 'entities.mentions.username']}
    
    # Prepate input:
    sleep_time = tw.compute_sleep_time(requests_per_window)
    url = url_template.format(user_id)
    start_utc = parse_utc_time(start_time, bsb2utc=bsb_time).strftime('%Y-%m-%dT%H:%M:%SZ')
    end_utc   = parse_utc_time(end_time, bsb2utc=bsb_time).strftime('%Y-%m-%dT%H:%M:%SZ')
    params.update({'max_results': max_results, 'start_time': start_utc, 'end_time': end_utc})
    
    mentions = {}
    # First capture:
    time.sleep(sleep_time)
    mentions, get_next_page = append_mentions_page(mentions, url, params)
    page_num = 1
    if verbose is True:
        print(page_num, end=' ')
    # Go through pagination:
    while get_next_page is True and page_num < max_pages:
        time.sleep(sleep_time)
        mentions, get_next_page = append_mentions_page(mentions, url, params)
        page_num += 1
        if verbose is True:
            print(page_num, end=' ')
    
    return mentions


def compute_time_period(start_time, end_time, time_fmt='%Y-%m-%dT%H:%M:%S'):
    """
    Return the time interval in hours (float) between the
    `start_time` and `end_time` (both str or datetime).
    If str, the input should be provided in the `time_fmt`
    format.
    """
    return (parse_utc_time(end_time, time_fmt) - parse_utc_time(start_time, time_fmt)).total_seconds() / 3600


def capture_stats(mentions, start_time, end_time, time_fmt='%Y-%m-%dT%H:%M:%S', max_mentions=800):
    """
    Compute statistical information about the
    response of an API mentions request.
    
    Parameters
    ----------
    mentions : dict
        Response from an API call, as returned by 
        the `get_mentions_in_period` function.
    start_time : str or datetime
        Start of the time period requested for the
        capture with `get_mentions_in_period`.
    end_time : str or datetime
        End of the time period requested for the
        capture with `get_mentions_in_period`.
    time_fmt : str
        Format of `start_time` and `end_time`.
    max_mentions : int
        Maximum number of recent tweets returned by
        the API. NOTE THAT THE CAPTURE END TIME 
        SHOULD BE THE CURRENT TIME FOR THE STATISTICS
        TO BE RIGHT.
        
    Returns
    -------
    n_mentions : int
    n_errors : int
    time_window : float
    collected_time : float
    t_win_weight : float
    """
    
    # Request stats:
    n_mentions  = np.sum(mentions['meta']['result_count'])
    if 'errors' not in mentions.keys():
        n_errors = 0
    else:
        n_errors    = len(mentions['errors'])

    # The time period expected to be covered by the request:
    time_window = compute_time_period(start_time, end_time, time_fmt)
    # Actual time period covered:
    collected_time = compute_time_period(mentions['data'][-1]['created_at'], mentions['data'][0]['created_at'], time_fmt='%Y-%m-%dT%H:%M:%S.000Z')
    # Compute statistical weight of the tweet to represent the expected time period:
    if n_mentions >= max_mentions:
        t_win_weight = time_window / collected_time
    else:
        t_win_weight = 1.0
    
    return n_mentions, n_errors, time_window, collected_time, t_win_weight


def get_last_mentions(user_id, last_hours=6, verbose=True):
    """
    Capture mentions to a twitter user in the last couple of hours.
    
    Parameters
    ----------
    user_id : int
        Twitter user ID to look mentions for.
    last_hours : float
        Number of hours in the past, from current time, to look 
        for mentions. Remember that the API returns at most 
        800 most recent tweets.
    
    Returns
    -------
    mentions_df : DataFrame
        Table containing the tweets mentioning `user_id` in the 
        `last_hours`, along with the author info and capture 
        process stats.
    """
    
    # Set time landmarks:
    end_time   = dt.datetime.now()
    start_time = end_time - dt.timedelta(hours=last_hours)
    
    # Capture the mentions:
    mentions = get_mentions_in_period(user_id, start_time, end_time, verbose=verbose)
    
    # Exit if there is no data:
    if mentions['meta']['result_count'] == 0:
        return None, {'batch_start': start_time, 'batch_end': end_time, 'batch_tweets': 0, 'batch_errors': 0}
    
    # Build the DataFrame:
    m_df = mentions_to_df(mentions, user_id)
    m_df['batch_user']  = user_id
    m_df['batch_start'] = start_time
    m_df['batch_end']   = end_time
    m_df['batch_tweets'], m_df['batch_errors'], m_df['target_t_win'], m_df['actual_t_win'], m_df['t_win_weight'] = capture_stats(mentions, start_time, end_time)
    
    return m_df, {'batch_start': start_time, 'batch_end': end_time, 'batch_tweets': m_df.iloc[0]['batch_tweets'], 'batch_errors': m_df.iloc[0]['batch_errors']}


def todays_tweet_limit(curr_level, cap_renew_date, tweet_cap=2000000, safety_buffer=100):
    """
    Compute maximum number of tweets that should be captured
    per day given the current capture quota usage.
    
    Parameters
    ----------
    curr_level : int
        Number of tweets already captured.
    cap_renew_date : str
        Date when the usage cap resets, in format '%Y-%m-%d'.
        Check https://developer.twitter.com/en/portal/dashboard.
    tweet_cap : int
        Monthly tweet cap.
        Check https://developer.twitter.com/en/portal/dashboard.
    safety_buffer : int
        Decrement in the number of tweets to be captured per pay,
        to avoid errors.
    
    Returns
    -------
    todays_lim : int
        Maximum number of tweets that should be captured today,
        assuming a constant rate up to cap renew date.
    """
    today = dt.date.today()
    renew = dt.date(*(int(x) for x in cap_renew_date.split('-')))
    days_to_renew = (renew - today).days
    if days_to_renew <=0:
        raise Exception('{} reached cap renew date {}: reset `cap_renew_date` to new date.'.format(today, renew))
    todays_lim    = int((tweet_cap - curr_level) / days_to_renew - safety_buffer)
    
    return todays_lim


def todays_n_cands(curr_level, cap_renew_date, avg_tweets, tweet_cap=2000000, tweets_buffer=100):
    """
    Compute the number of candidates to look mentions for in the
    period of one day.
    
    Parameters
    ----------
    curr_level : int
        Number of tweets already captured.
    cap_renew_date : str
        Date when the usage cap resets, in format '%Y-%m-%d'.
        Check https://developer.twitter.com/en/portal/dashboard.
    avg_tweets : float
        Average number of tweets mentioning a candidate in the 
        capture period.
    tweet_cap : int
        Monthly tweet cap.
        Check https://developer.twitter.com/en/portal/dashboard.
    tweets_buffer : int
        Decrement in the number of tweets to be captured per pay,
        to avoid errors.
    
    Returns
    -------
    n_cands : int
        Number of candidates that can have their mentions captured.
    """
    
    return int(todays_tweet_limit(curr_level, cap_renew_date, tweet_cap, tweets_buffer) / avg_tweets)


def batch_n_cands(curr_level, cap_renew_date, avg_tweets, capture_period, tweet_cap=2000000, tweets_buffer=100):
    """
    Compute the number of candidates to look mentions for in 
    a capture batch.
    
    Parameters
    ----------
    curr_level : int
        Number of tweets already captured.
    cap_renew_date : str
        Date when the usage cap resets, in format '%Y-%m-%d'.
        Check https://developer.twitter.com/en/portal/dashboard.
    avg_tweets : float
        Average number of tweets mentioning a candidate in the 
        capture period.
    capture_period : int
        Capture window size for each user, in hours. 
    tweet_cap : int
        Monthly tweet cap.
        Check https://developer.twitter.com/en/portal/dashboard.
    tweets_buffer : int
        Decrement in the number of tweets to be captured per pay,
        to avoid errors.
    
    Returns
    -------
    n_cands : int
        Number of candidates that can have their mentions captured.
    """
    
    day_n_cands   = todays_n_cands(curr_level, cap_renew_date, avg_tweets, tweet_cap, tweets_buffer)
    n_cands = int(day_n_cands / (24 / capture_period))
    
    return n_cands


def read_config(filename='../tweets/tweet_capture_config.json'):
    """
    Read JSON from `filename` (str).
    """
    with open(filename, 'r') as f:
        config = json.load(f)
    return config


def write_config(config, filename='../tweets/tweet_capture_config.json'):
    """
    Write `config` (dict) to `filename` (str) as JSON.
    """
    with open(filename, 'w') as f:
        json.dump(config, f, indent=1)


def program_batch_capture(twitter_df, n_cands, previous_df=None, start_time=None, time_fmt='%Y-%m-%dT%H:%M:%S', random_state=None):
    """
    Generate DataFrame with a schedule for capturing data from 
    randomly sampled candidates, organized in batches spaced 
    during the day.
    
    Parameters
    ----------
    twitter_df : DataFrame
        Table with column 'id' containing all the candidates'
        Twitter IDs.
    n_cands : int
        Number of candidates to randomly select for today's 
        capture.
    previous_df : DataFrame
        Capture list from the previous batch. These user IDs 
        sre removed from the set before sampling, to avoid 
        data overlap.
    start_time : str, datetime or None
        Datetime to schedule the capture to. If str, in format 
        given by `time_fmt`. If None, get the current date.
    time_fmt : str
        Format of `start_time`, if provided as str.
    random_state : int or None
        Seed for randomly selecting candidates. Use None for 
        random seed.
    
    Returns
    -------
    df : DataFrame
        Table with candidates to capture, their batches and 
        the time they should be captured.
    """
    
    # Get current date if needed:
    if start_time is None:
        start_time = dt.datetime.now()
    else: 
        start_time = parse_utc_time(start_time, time_fmt, bsb2utc=False)
        
    # Select not repeating sample:
    if previous_df is None:
        no_repeat = twitter_df
    else:
        no_repeat = twitter_df.loc[~twitter_df['id'].isin(previous_df['id'])]
    
    # Randomly select candidates:
    daily_capture_df = no_repeat['id'].sample(n_cands, weights=no_repeat['sample_weight'], random_state=random_state).reset_index()
    daily_capture_df.rename({'index':'cand_id_pos'}, axis=1, inplace=True)
    
    # Prepare batch information:
    daily_capture_df['batch_size'] = n_cands
    daily_capture_df['batch_time'] = start_time
    daily_capture_df['status'] = 'queue'
    daily_capture_df['batch_start'] = np.NaN
    daily_capture_df['batch_end'] = np.NaN
    daily_capture_df['batch_tweets'] = np.NaN
    daily_capture_df['batch_errors'] = np.NaN
    
    return daily_capture_df


def print_to_file(error_log, filename):
    """
    Print `error_log` (str) into file with `filename` (str).
    """
    
    with open(filename, 'w') as f:
        f.write(error_log)


def gen_mentions_path(data_dir, batch_time, user_id):
    """
    Create filename and path for storing the data obtained 
    from a mentions capture.
    
    Parameters
    ----------
    data_dir : str
        Path to the root data dir (e.g. 'data/').
    batch_time : str or datetime
        Batch time for identification purposes. If str, in
        format '%Y-%m-%dT%H:%M:%S'.
    user_id : int
        ID of the user mentioned.
    
    Returns
    -------
    file_path : str
        Filename, including path, where to save captured 
        mentions.
    """
    return '{0:}{1:}/mentions_{1:}_{2:}.csv'.format(data_dir, parse_utc_time(batch_time, bsb2utc=False).strftime('%Y-%m-%dT%H:%M:%S'), user_id)


def make_necessary_dirs(filename):
    """
    Create directories in the path to `filename` (str), if necessary.
    """
    if not os.path.exists(os.path.dirname(filename)):
        try:
            os.makedirs(os.path.dirname(filename))
        except OSError as exc: # Guard against race condition
            if exc.errno != errno.EEXIST:
                raise


def run_batch_capture(batch_time, twitter_df, config, previous_batch=None, verbose=True, no_protected=False):
    """
    Randomly select candidates and capture twitter mentions
    to them.
    
    Parameters
    ----------
    batch_time : str or datetime
        Approximately the current time, to serve only as 
        an identifier of the batch.
    twitter_df : DataFrame
        Table of all twitter IDs, to sample from.
    config : dict
        Capture process configuration, including capture
        time window, folders for saving data and logs, 
        request rates.
    previous_batch : DataFrame or None
        If provided, do not sample IDs present in 
        `previous_batch`, to avoid data overlap.
    verbose : bool
        Whether to print capture counts ans status.
    no_protected : bool
        Whether to remove protected accounts from sampling.
        I think protected accounts do not return replies, 
        but they still return mentions.
    
    Returns
    -------
    batch_df : DataFrame
        List of sampled IDs, along with information about
        their capture.
    """
    
    # Parse datetime to str:
    if type(batch_time) is dt.datetime:
        batch_time = batch_time.strftime('%Y-%m-%dT%H:%M:%S')
    
    # Filter out protected twitter accounts is requested:
    if no_protected is True:
        ids_df = twitter_df.loc[twitter_df['protected'] == False]
    else:
        ids_df = twitter_df
        
    # Create batch of IDs to capture:
    n_cands  = batch_n_cands(config['curr_level'], config['cap_renew_date'], config['avg_tweets_per_cand'], config['capture_period'])
    batch_df = program_batch_capture(ids_df, n_cands, previous_batch, start_time=batch_time)

    # Log batch data:
    batch_df.to_csv('{}capture_{}.csv'.format(config['log_dir'], batch_time), index=False)

    if verbose is True:
        print('  ', end='', flush=True)
    
    # Loop over IDs to capture:
    for i in batch_df.index.values:

        try:
            # Capture data:
            mentions_df, stats = get_last_mentions(batch_df.loc[i, 'id'], config['capture_period'], verbose=False)
            # Log capture statistics:
            for name, stat in stats.items():
                batch_df.loc[i, name] = stat
            # Save captured mentions:
            if mentions_df is not None:
                # Add column identifying the batch:
                mentions_df['batch_time'] = batch_time
                # Save:
                filename = gen_mentions_path(config['data_dir'], batch_time, batch_df.loc[i, 'id'])
                make_necessary_dirs(filename)
                mentions_df.to_csv(filename, index=False)      
            status = 'ok'
        except:
            # Record error:
            tb = traceback.format_exc()
            print_to_file(tb, '{}{}_i-{:05d}_id-{}.log'.format(config['error_dir'], batch_time, i, batch_df.loc[i, 'id']))
            status = 'error'
        
        finally: 
            # Log batch data:
            batch_df.loc[i, 'status'] = status
            batch_df.to_csv('{}capture_{}.csv'.format(config['log_dir'], batch_time), index=False)
            if verbose is True:
                print('{}: {}'.format(i, status), end=', ', flush=True)
    
    print('')
    return batch_df


def sum_batch_tweets(batch_df):
    tot_tweets = int(batch_df.loc[batch_df['status'] == 'ok', 'batch_tweets'].sum())
    return tot_tweets


def compute_avg_tweets(batch_df):
    """
    Compute the average number of tweets from 
    the capture batch and save it to the 
    config file.
    """
    
    # Compute average:
    avg_tweets = batch_df.loc[batch_df['status'] == 'ok', 'batch_tweets'].mean()
    avg_tweets = np.round(avg_tweets, 3)
    
    return avg_tweets
    

def next_batch_time(capture_period, ini_date='2022-08-12T00:00:00', date_fmt='%Y-%m-%dT%H:%M:%S'):
    """
    Compute the datetime of the next batch from now.
    
    Parameters
    ----------
    capture_period : float
        Number of hours between each batch.
    ini_date : str or datetime
        Initial date (if str, in format `date_fmt`), from which
        the following batches are scheduled.
    date_fmt : str
        Format of `ini_date`.
    
    Returns
    -------
    next_date : datetime
        When to run the next batch capture
    """
    next_date = parse_utc_time(ini_date, bsb2utc=False)
    now_date  = dt.datetime.now()
    while next_date < now_date:
        next_date = next_date + dt.timedelta(hours=capture_period)
        
    return next_date


def load_saved_mentions(data_dir):
    result_df = pd.concat([pd.read_csv(f, dtype={'in_reply_to_user_id':str}) for f in Path(data_dir).rglob('*.csv')], ignore_index=True)
    return result_df


def log_print(string, start=False):
    print('{} {}: {}'.format('*' if start else ' ', dt.datetime.now().strftime('%Y-%m-%d %H:%M:%S'), string), flush=True)


def update_current_level(new_tweets, config):
    
    config['curr_level'] += new_tweets
    write_config(config)


def update_cap_renew_date(config, ini_date):

    # Parse cap renew date:
    utc_renew_time = parse_utc_time(config['cap_renew_date'] + 'T00:00:00', bsb2utc=False)
    # Get time of the next batch:
    next_time = next_batch_time(config['capture_period'], ini_date=ini_date)
    
    # Update cap renew date to next month if necessary:
    if next_time >= utc_renew_time:
        new_renew_time = utc_renew_time + dt.timedelta(days=30)
        new_renew_time = new_renew_time + dt.timedelta(days=utc_renew_time.day - new_renew_time.day)
    # Kepp current cap renew date:
    else:
        new_renew_time = utc_renew_time
    
    # Save new cap renew date:
    config['cap_renew_date'] = new_renew_time.strftime('%Y-%m-%d')
    write_config(config)


def driver():
    
    config = read_config()
    batch_time = config['batch_ref_time']
    batch_df = None
    while True:
        
        # Wait for next batch:
        batch_time = next_batch_time(config['capture_period'], ini_date=batch_time)
        log_print('Next batch at [{}]. Sleeping...'.format(batch_time))
        sleep_time = (batch_time - dt.datetime.now()).total_seconds()
        time.sleep(sleep_time)
        
        # Load data and config:
        log_print('Reload config and ID pool!', True)
        config = read_config()
        twitter_df = pd.read_csv(config['twitter_ids_file'])
<<<<<<< HEAD
        n_cands = batch_n_cands(config['curr_level'], config['cap_renew_date'], config['avg_tweets_per_cand'], config['capture_period'], config['tweet_cap'], config['tweets_buffer'])
=======
        tot_cands = len(twitter_df)
        n_cands = batch_n_cands(config['curr_level'], config['cap_renew_date'], config['avg_tweets_per_cand'], config['capture_period'], tot_cands, config['tweet_cap'], config['tweets_buffer'])
>>>>>>> b92538ff
        config_message = 'Batch config! # cands: {:d}, current level: {:d}, cap renew date: {}, avg. tweets p. cand: {:.3f}, capture period: {:.3f}'
        log_print(config_message.format(n_cands, config['curr_level'], config['cap_renew_date'], config['avg_tweets_per_cand'], config['capture_period']))
        
        # Run next batch:
        log_print('Running batch...')
        batch_df = run_batch_capture(batch_time, twitter_df, config, batch_df)
        tot_tweets = sum_batch_tweets(batch_df)
        avg_tweets = compute_avg_tweets(batch_df)
        log_print('Finished batch! Tweets captured: {:d}, Avg tweets: {:.3f}'.format(tot_tweets, avg_tweets))
        
        # Update config:
        update_current_level(tot_tweets, config)
        update_cap_renew_date(config, batch_time)
        log_print('Updated config! current level: {:d}, cap renew date: {}'.format(config['curr_level'], config['cap_renew_date']))


# If running this code as a script:
if __name__ == '__main__':

    driver()<|MERGE_RESOLUTION|>--- conflicted
+++ resolved
@@ -816,12 +816,7 @@
         log_print('Reload config and ID pool!', True)
         config = read_config()
         twitter_df = pd.read_csv(config['twitter_ids_file'])
-<<<<<<< HEAD
         n_cands = batch_n_cands(config['curr_level'], config['cap_renew_date'], config['avg_tweets_per_cand'], config['capture_period'], config['tweet_cap'], config['tweets_buffer'])
-=======
-        tot_cands = len(twitter_df)
-        n_cands = batch_n_cands(config['curr_level'], config['cap_renew_date'], config['avg_tweets_per_cand'], config['capture_period'], tot_cands, config['tweet_cap'], config['tweets_buffer'])
->>>>>>> b92538ff
         config_message = 'Batch config! # cands: {:d}, current level: {:d}, cap renew date: {}, avg. tweets p. cand: {:.3f}, capture period: {:.3f}'
         log_print(config_message.format(n_cands, config['curr_level'], config['cap_renew_date'], config['avg_tweets_per_cand'], config['capture_period']))
         
