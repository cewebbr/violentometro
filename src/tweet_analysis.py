--- conflicted
+++ resolved
@@ -925,11 +925,7 @@
     
 
 def driver():
-<<<<<<< HEAD
-    
-=======
-       
->>>>>>> 0a6a639d
+
     # Read config:
     config = read_config('../tweets/tweets2metric_config.json')
     batch_time = config['analyse_ref_time']
